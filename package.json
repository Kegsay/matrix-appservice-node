--- conflicted
+++ resolved
@@ -9,12 +9,7 @@
   "scripts": {
     "gendoc": "jsdoc -r lib -R README.md -P package.json -d .jsdoc",
     "test": "echo \"Error: no test specified\" && exit 1",
-<<<<<<< HEAD
-    "gendoc": "jsdoc -r lib -P package.json -R README.md",
-    "lint": "jshint -c .jshint lib && gjslint --unix_mode --disable 0131,0211,0200,0222 --max_line_length 90 -r lib/"
-=======
     "lint": "eslint lib/"
->>>>>>> 5f1ca8f3
   },
   "repository": {
     "url": "https://github.com/matrix-org/matrix-appservice-node"
